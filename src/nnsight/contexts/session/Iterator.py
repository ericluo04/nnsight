from __future__ import annotations

<<<<<<< HEAD
from typing import TYPE_CHECKING, Any, Iterable, Dict, Tuple
from collections import defaultdict
=======
import weakref
from typing import TYPE_CHECKING, Any, Callable, Iterable, List, Tuple
>>>>>>> afbc372d

from ... import util
from ...tracing import protocols
from ...tracing.Graph import Graph
from .Collection import Collection

if TYPE_CHECKING:
    from ...intervention import InterventionProxy
    from ...tracing.Node import Node
    from ...tracing.Proxy import Proxy


<<<<<<< HEAD
class IteratorItemProtocol(protocols.Protocol):

    attachment_name = "nnsight_iter_idx"
    styles: Dict[str, any] = {"node": {"color": "blue", "shape": "ellipse"},
                              "arg": defaultdict(lambda: None),
                              "edge": defaultdict(lambda: "solid")}

    @classmethod
    def add(cls, graph: Graph, value: Any) -> "Proxy":

        return graph.create(target=cls, proxy_value=value)

    @classmethod
    def idx(cls, graph: Graph) -> int:

        if not cls.attachment_name in graph.attachments:

            graph.attachments[cls.attachment_name] = 0

        else:

            graph.attachments[cls.attachment_name] += 1

        return graph.attachments[cls.attachment_name]

    @classmethod
    def set(cls, graph: Graph, value: Any, iter_idx: int) -> None:

        graph.nodes[f"{cls.__name__}_{iter_idx}"].set_value(value)


=======
>>>>>>> afbc372d
class StatDefaultProtocol(protocols.Protocol):

    @classmethod
    def add(cls, graph: Graph, default_value: Any):

        return graph.create(target=cls, proxy_value=default_value, args=[default_value])

    @classmethod
    def execute(cls, node: protocols.Node):

        node.set_value(node.args[0])


class StatUpdateProtocol(protocols.Protocol):

    @classmethod
    def add(cls, graph: Graph, default_value_node: "Node", update_value: Any):

        return graph.create(
            target=cls,
            proxy_value=default_value_node.proxy_value,
            args=[
                default_value_node.graph.id,
                default_value_node.name,
                update_value,
            ],
        )

    @classmethod
    def execute(cls, node: "Node"):

        bridge = protocols.BridgeProtocol.get_bridge(node.graph)

        default_node_graph_id, default_node_name, update_value = node.args

        default_node: "Node" = bridge.id_to_graph[default_node_graph_id].nodes[
            default_node_name
        ]

        default_node._value = util.apply(
            update_value, lambda x: x.value, type(default_node)
        )

        if bridge.release:

            node.set_value(default_node.value)


class Stat:

    def __init__(self, graph: Graph) -> None:

        self.graph = graph
        self.proxy: Proxy = None

    def default(self, value: Any) -> InterventionProxy:

        # TODO error if already called.

        self.proxy = StatDefaultProtocol.add(self.graph, value)

        return self.proxy

    def update(self, value: Proxy) -> InterventionProxy:

        return StatUpdateProtocol.add(self.graph, self.proxy.node, value)


class Iterator(Collection):

    def __init__(self, data: Iterable, *args, **kwargs) -> None:

        super().__init__(*args, **kwargs)

        self.data = data

    def __enter__(self) -> Tuple[int, Iterator]:

        super().__enter__()

        iter_item_proxy = protocols.ValueProtocol.add(self.graph, next(iter(self.data)))

        return iter_item_proxy, self

    def stat(self) -> Stat:

        return Stat(self.accumulator.graph)

    ### BACKENDS ########

    def local_backend_execute(self) -> None:

        bridge = protocols.BridgeProtocol.get_bridge(self.graph)

        bridge.locks += 1

        last_idx = len(self.data) - 1

        for idx, item in enumerate(self.data):

            last_iter = idx == last_idx

            if last_iter:

                bridge.locks -= 1

            protocols.ValueProtocol.set(
                self.graph.nodes[f"{protocols.ValueProtocol.__name__}_0"], item
            )

            super().local_backend_execute()<|MERGE_RESOLUTION|>--- conflicted
+++ resolved
@@ -1,12 +1,8 @@
 from __future__ import annotations
 
-<<<<<<< HEAD
+import weakref
 from typing import TYPE_CHECKING, Any, Iterable, Dict, Tuple
 from collections import defaultdict
-=======
-import weakref
-from typing import TYPE_CHECKING, Any, Callable, Iterable, List, Tuple
->>>>>>> afbc372d
 
 from ... import util
 from ...tracing import protocols
@@ -18,41 +14,6 @@
     from ...tracing.Node import Node
     from ...tracing.Proxy import Proxy
 
-
-<<<<<<< HEAD
-class IteratorItemProtocol(protocols.Protocol):
-
-    attachment_name = "nnsight_iter_idx"
-    styles: Dict[str, any] = {"node": {"color": "blue", "shape": "ellipse"},
-                              "arg": defaultdict(lambda: None),
-                              "edge": defaultdict(lambda: "solid")}
-
-    @classmethod
-    def add(cls, graph: Graph, value: Any) -> "Proxy":
-
-        return graph.create(target=cls, proxy_value=value)
-
-    @classmethod
-    def idx(cls, graph: Graph) -> int:
-
-        if not cls.attachment_name in graph.attachments:
-
-            graph.attachments[cls.attachment_name] = 0
-
-        else:
-
-            graph.attachments[cls.attachment_name] += 1
-
-        return graph.attachments[cls.attachment_name]
-
-    @classmethod
-    def set(cls, graph: Graph, value: Any, iter_idx: int) -> None:
-
-        graph.nodes[f"{cls.__name__}_{iter_idx}"].set_value(value)
-
-
-=======
->>>>>>> afbc372d
 class StatDefaultProtocol(protocols.Protocol):
 
     @classmethod
