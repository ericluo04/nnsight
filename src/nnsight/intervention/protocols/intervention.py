from typing import TYPE_CHECKING, Any, Dict

import torch
<<<<<<< HEAD

from ... import util
from ...tracing.protocols import Protocol
=======
from ... import util
from .entrypoint import EntryPoint
>>>>>>> 844cc349

if TYPE_CHECKING:
    from ..graph import InterventionNodeType
    from ..interleaver import Interleaver

class InterventionProtocol(EntryPoint):

    @classmethod
    def concat(
        cls,
        activations: Any,
        value: Any,
        batch_start: int,
        batch_size: int,
        total_batch_size: int,
    ):
        def _concat(values):

            data_type = type(values[0])

            if data_type == torch.Tensor:
                orig_size = values[-1]
                new_size = sum([value.shape[0] for value in values[:-1]])
                if new_size == orig_size:
                    return torch.concatenate(values[:-1])

                return values[0]
            elif data_type == list:
                return [
                    _concat([value[value_idx] for value in values])
                    for value_idx in range(len(values[0]))
                ]
            elif data_type == tuple:
                return tuple(
                    [
                        _concat([value[value_idx] for value in values])
                        for value_idx in range(len(values[0]))
                    ]
                )
            elif data_type == dict:
                return {
                    key: _concat([value[key] for value in values])
                    for key in values[0].keys()
                }
            return values[0]

        def narrow1(acts: torch.Tensor):
            if total_batch_size == acts.shape[0]:
                return acts.narrow(0, 0, batch_start)

            return acts

        pre = util.apply(activations, narrow1, torch.Tensor)

        post_batch_start = batch_start + batch_size

        def narrow2(acts: torch.Tensor):
            if total_batch_size == acts.shape[0]:
                return acts.narrow(
                    0, post_batch_start, acts.shape[0] - post_batch_start
                )

            return acts

        post = util.apply(
            activations,
            narrow2,
            torch.Tensor,
        )

        orig_sizes = util.apply(activations, lambda x: x.shape[0], torch.Tensor)

        return _concat([pre, value, post, orig_sizes])

    @classmethod
    def intervene(
        cls,
        activations: Any,
        module_path: str,
        key: str,
        interleaver: "Interleaver",
    ):
        """Entry to intervention graph. This should be hooked to all modules involved in the intervention graph.

        Forms the current module_path key in the form of <module path>.<output/input>
        Checks the graphs InterventionProtocol attachment attribute for this key.
        If exists, value is a list of (start:int, end:int) subgraphs to iterate through.
        Node args for intervention type nodes should be ``[module_path, (batch_start, batch_size), iteration]``.
        Checks and updates the counter (number of times this module has been called for this Node) for the given intervention node. If count is not ready yet compared to the iteration, continue.
        Using batch_size and batch_start, apply torch.narrow to tensors in activations to select
        only batch indexed tensors relevant to this intervention node. Sets the value of a node
        using the indexed values. Using torch.narrow returns a view of the tensors as opposed to a copy allowing
        subsequent downstream nodes to make edits to the values only in the relevant tensors, and have it update the original
        tensors. This both prevents interventions from effecting bathes outside their preview and allows edits
        to the output from downstream intervention nodes in the graph.

        Args:
            activations (Any): Either the inputs or outputs of a torch module.
            module_path (str): Module path of the current relevant module relative to the root model.
            key (str): Key denoting either "input" or "output" of module.
            intervention_handler (InterventionHandler): Handler object that stores the intervention graph and keeps track of module call count.

        Returns:
            Any: The activations, potentially modified by the intervention graph.
        """

        # Key to module activation intervention nodes has format: <module path>.<output/input>
        module_path = f"{module_path}.{key}"

        interventions = interleaver.graph.interventions

        if module_path in interventions:
            intervention_nodes = interventions[module_path]

            # Multiple intervention nodes can have same module_path if there are multiple invocations.
            # Is a set of node indexes making up the intervention subgraph
            for node in intervention_nodes:

                # Args for intervention nodes are (module_path, batch_group, iteration).
                _, batch_group, iteration = node.args

                # Updates the count of intervention node calls.
                # If count matches the Node's iteration, its ready to be executed.
                ready, defer = node.graph.count(node.index, iteration)
                
                # Dont execute if the node isnt ready (call count / iteration) or its not fulfilled (conditional)
                if not ready:
                    continue

                value = activations

                narrowed = False

                if len(interleaver.batch_groups) > 1:

                    batch_start, batch_size = interleaver.batch_groups[
                        batch_group
                    ]

                    def narrow(acts: torch.Tensor):

                        if acts.shape[0] == interleaver.batch_size:

                            nonlocal narrowed

                            narrowed = True

                            return acts.narrow(0, batch_start, batch_size)

                        return acts

                    value = util.apply(
                        activations,
                        narrow,
                        torch.Tensor,
                    )

                node.reset()

                # Value injection.
                node.set_value(value)
                
                node.executed = True
                # Execute starting from start
                node.graph.execute(start=node.kwargs['start'], defer=defer, defer_start=node.kwargs['defer_start'])

                # Check if through the previous value injection, there was a 'swap' intervention.
                # This would mean we want to replace activations for this batch with some other ones.
                if 'swap' in node.kwargs:
                    value:InterventionNodeType = node.kwargs.pop('swap')

                # If we narrowed any data, we need to concat it with data before and after it.
                if narrowed:

                    activations = cls.concat(
                        activations,
                        value,
                        batch_start,
                        batch_size,
                        interleaver.batch_size,
                    )
                # Otherwise just return the whole value as the activations.
                else:

                    activations = value

        return activations

    @classmethod
    def execute(cls, node: "InterventionNodeType"):
        # To prevent the node from looking like its executed when calling Graph.execute
        node.executed = False

    @classmethod
    def style(cls) -> Dict[str, Any]:
        """Visualization style for this protocol node.

        Returns:
            - Dict: dictionary style.
        """

        default_style = super().style()

        default_style["node"] = {"color": "green4", "shape": "box"}
        default_style["arg_kname"][0] = "key"
        default_style["arg_kname"][1] = "batch_size"
        default_style["arg_kname"][2] = "batch_start"

        return default_style<|MERGE_RESOLUTION|>--- conflicted
+++ resolved
@@ -1,14 +1,8 @@
 from typing import TYPE_CHECKING, Any, Dict
 
 import torch
-<<<<<<< HEAD
-
-from ... import util
-from ...tracing.protocols import Protocol
-=======
 from ... import util
 from .entrypoint import EntryPoint
->>>>>>> 844cc349
 
 if TYPE_CHECKING:
     from ..graph import InterventionNodeType
