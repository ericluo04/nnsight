import inspect
import weakref
from functools import wraps
from typing import (TYPE_CHECKING, Any, Callable, Dict, List, Optional, Tuple,
                    TypeVar, Union)

from ...tracing.contexts import Tracer
from ...tracing.graph import Proxy
from ..graph import (InterventionNodeType, InterventionProxy,
                     InterventionProxyType)
from . import LocalContext


class InterventionTracer(Tracer[InterventionNodeType, InterventionProxyType]):

<<<<<<< HEAD
    def __init__(
        self,
        model: "NNsight",
        *invoker_args,
        method: Optional[str] = None,
        backend: Optional[Backend] = None,
        parent: Optional[GraphType] = None,
        scan:bool=False,
        invoker_kwargs: Dict[str, Any] = {},
        validate: bool = False,
        debug: bool = False,
        **kwargs,
    ) -> None:
        
        super().__init__(
            graph_class=InterventionGraph,
            model=model,
            node_class=ValidatingInterventionNode if validate else InterventionNode,
            proxy_class=model.proxy_class,
            backend=backend,
            parent=parent,
            graph=model._default_graph,
            debug=debug,
        )

        self._model = model

        self._model._envoy._set_tracer(weakref.proxy(self))

        self.invoker: Optional[Invoker] = None
        self.invoker_args = invoker_args
        self.invoker_kwargs = invoker_kwargs
        self.invoker_kwargs['scan'] = scan
        
        self.args = [method]
        self.kwargs = kwargs

    def invoke(self, *inputs: Any, **kwargs) -> Invoker:
        """Create an Invoker context for a given input.

        Raises:
            Exception: If an Invoker context is already open

        Returns:
            Invoker: Invoker.
        """

        if self.invoker is not None:

            raise Exception("Can't create an invoker context with one already open!")

        return Invoker(self, *inputs, **kwargs)

    def __enter__(self):

        tracer = super().__enter__()
        
=======
    R = TypeVar("R")
>>>>>>> 48ad7919

    def apply(
        self, target: Callable[..., R], *args, **kwargs
    ) -> Union[InterventionProxy, R]:
        return super().apply(target, *args, **kwargs)

    def local(self, fn: Optional[Callable] = None):

        if fn is None:

            return LocalContext(parent=self.graph)

        elif inspect.isroutine(fn):

            @wraps(fn)
            def inner(*args, **kwargs):

                with LocalContext(parent=self.graph) as context:

                    return context.apply(fn, *args, **kwargs)

        else:

            # TODO: error
            pass<|MERGE_RESOLUTION|>--- conflicted
+++ resolved
@@ -13,67 +13,7 @@
 
 class InterventionTracer(Tracer[InterventionNodeType, InterventionProxyType]):
 
-<<<<<<< HEAD
-    def __init__(
-        self,
-        model: "NNsight",
-        *invoker_args,
-        method: Optional[str] = None,
-        backend: Optional[Backend] = None,
-        parent: Optional[GraphType] = None,
-        scan:bool=False,
-        invoker_kwargs: Dict[str, Any] = {},
-        validate: bool = False,
-        debug: bool = False,
-        **kwargs,
-    ) -> None:
-        
-        super().__init__(
-            graph_class=InterventionGraph,
-            model=model,
-            node_class=ValidatingInterventionNode if validate else InterventionNode,
-            proxy_class=model.proxy_class,
-            backend=backend,
-            parent=parent,
-            graph=model._default_graph,
-            debug=debug,
-        )
-
-        self._model = model
-
-        self._model._envoy._set_tracer(weakref.proxy(self))
-
-        self.invoker: Optional[Invoker] = None
-        self.invoker_args = invoker_args
-        self.invoker_kwargs = invoker_kwargs
-        self.invoker_kwargs['scan'] = scan
-        
-        self.args = [method]
-        self.kwargs = kwargs
-
-    def invoke(self, *inputs: Any, **kwargs) -> Invoker:
-        """Create an Invoker context for a given input.
-
-        Raises:
-            Exception: If an Invoker context is already open
-
-        Returns:
-            Invoker: Invoker.
-        """
-
-        if self.invoker is not None:
-
-            raise Exception("Can't create an invoker context with one already open!")
-
-        return Invoker(self, *inputs, **kwargs)
-
-    def __enter__(self):
-
-        tracer = super().__enter__()
-        
-=======
     R = TypeVar("R")
->>>>>>> 48ad7919
 
     def apply(
         self, target: Callable[..., R], *args, **kwargs
