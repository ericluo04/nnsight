--- conflicted
+++ resolved
@@ -1,12 +1,6 @@
 from __future__ import annotations
 
-<<<<<<< HEAD
 from typing import (TYPE_CHECKING, Any, Callable, Dict, List, Optional, Tuple, Type, Union)
-=======
-import copy
-from typing import (TYPE_CHECKING, Any, Callable, Dict, Generic, List,
-                    Optional, Tuple, Type, TypeVar, Union)
->>>>>>> 9f7ea358
 
 import torch
 from typing_extensions import Self
