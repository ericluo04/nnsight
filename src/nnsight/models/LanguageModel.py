--- conflicted
+++ resolved
@@ -14,12 +14,18 @@
     PreTrainedModel,
     PreTrainedTokenizer,
 )
+from transformers import (
+    AutoConfig,
+    AutoModel,
+    AutoModelForCausalLM,
+    AutoTokenizer,
+    BatchEncoding,
+    PreTrainedModel,
+    PreTrainedTokenizer,
+)
 from transformers.models.auto import modeling_auto
-<<<<<<< HEAD
 from typing_extensions import Self
-=======
 from transformers.models.llama.configuration_llama import LlamaConfig
->>>>>>> f64d8a96
 
 from ..intervention import InterventionProxy
 from ..util import WrapperModule
