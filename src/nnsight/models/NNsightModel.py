from __future__ import annotations

import gc
import weakref
from typing import Any, Callable, Dict, List, Optional, Tuple, Type, Union

import accelerate
import torch
from transformers import AutoConfig, AutoModel
from typing_extensions import Self

from .. import util
from ..contexts.accum.Accumulator import Accumulator
from ..contexts.backends import AccumulatorBackend, Backend, LocalBackend, RemoteBackend
from ..contexts.Tracer import Tracer
from ..envoy import Envoy
<<<<<<< HEAD
from ..intervention import (
    HookHandler,
    InterventionHandler,
    InterventionProtocol,
    InterventionProxy,
)
=======
from ..intervention import (HookHandler, InterventionHandler,
                            InterventionProxy, intervene)
>>>>>>> 77612d6f
from ..logger import logger
from ..tracing import protocols
from ..tracing.Graph import Graph


class NNsight:
    """Main class to be implemented as a wrapper for PyTorch models wishing to gain this package's functionality. Can be used "as is" for basic models.

    Class Attributes:

        proxy_class (Type[InterventionProxy]): InterventionProxy like type to use as a Proxy for this Model's inputs and outputs. Can have Model specific functionality added to a new sub-class.

    Attributes:
        _model_key (str): String representing what kind of model this is. Usually hugging face repo id of model to load, path to checkpoint, or class name of custom model.
        _args (List[Any]): Positional arguments used to initialize model.
        _kwargs (Dict[str,Any]): Keyword arguments used to initialize model.
        _dispatched (bool): If the _model has been loaded yet with real parameters yet.
        _custom_model (bool): If the value passed to repoid_path_model was a custom model.
        _model (torch.nn.Module): Underlying torch module.
        _envoy (Envoy): Envoy for underlying model.
        _accumulator (Accumulator): Accumulator object if accumulating.
    """

    proxy_class: Type[InterventionProxy] = InterventionProxy

    def __init__(
        self,
        model_key: Union[str, torch.nn.Module],
        *args,
        dispatch: bool = False,
        **kwargs,
    ) -> None:
        super().__init__()

        self._model_key = model_key

        self._args = args
        self._kwargs = kwargs

        self._dispatched = False
        self._custom_model = False

        self._model: torch.nn.Module = None
        self._accumulator: Accumulator = None

        logger.info(f"Initializing `{self._model_key}`...")

        # Handle passing in a pre-initialized model to wrap.
        # Therefore the NNsight model is "pre-dispatched".
        if isinstance(model_key, torch.nn.Module):
            self._model_key = model_key.__class__.__name__
            self._custom_model = True
            self._dispatched = True
            self._model = model_key

        # Otherwise load from _load(...).
        if not self._custom_model:
            # accelerate.init_empty_weights makes all parameters loaded on the 'meta' device.
            # Also do .to('meta') because why not.
            with accelerate.init_empty_weights(include_buffers=True):
                self._model = self._load(self._model_key, *args, **kwargs).to("meta")

        self._envoy = Envoy(self._model)

        if dispatch and not self._dispatched:
            # Dispatch ._model on initialization vs lazy dispatching.
            self.dispatch_model()
                    
        logger.info(f"Initialized `{self._model_key}`")

    def trace(
        self,
        *inputs: Any,
        trace: bool = True,
        invoker_args: Dict[str, Any] = None,
        backend: Union[Backend, str] = None,
        remote: bool = False,
        scan: bool = True,
        **kwargs: Dict[str, Any],
    ) -> Union[Tracer, Any]:
        """Entrypoint into the tracing and interleaving functionality nnsight provides.

        In short, allows access to the future inputs and outputs of modules in order to trace what operations you would like to perform on them.
        This can be as simple as accessing and saving activations for inspection, or as complicated as transforming the activations and gradients in a forward pass over multiple inputs.

        Args:
            inputs (tuple[Any])
            trace (bool, optional): If to open a tracing context. Otherwise immediately run the model and return the raw output. Defaults to True.
            invoker_args (Dict[str, Any], optional): Keyword arguments to pass to Invoker initialization, and then downstream to the model's .prepare_inputs(...) method. Used when giving input directly to `.trace(...)`. Defaults to None.
            kwargs (Dict[str, Any]): Keyword arguments passed to Tracer initialization, and then downstream to the model's ._execute(...) method.
            backend (Union[Backend, str]): Backend for this Tracer object.
            remote (bool): Use RemoteBackend with default url.

        Raises:
            ValueError: If trace is False and no inputs were provided (nothing to run with)

        Returns:
            Union[Tracer, Any]: Either the Tracer used for tracing, or the raw output if trace is False.

        Examples:

            There are a few ways you can use ``.trace(...)`` depending in your use case.

            Lets use this extremely basic model for our examples:

            .. code-block:: python

                import torch
                from collections import OrderedDict

                input_size = 5
                hidden_dims = 10
                output_size = 2

                model = nn.Sequential(OrderedDict([
                    ('layer1', torch.nn.Linear(input_size, hidden_dims)),
                    ('sigma1', torch.nn.Sigmoid()),
                    ('layer2', torch.nn.Linear(hidden_dims, output_size)),
                    ('sigma2', torch.nn.Sigmoid()),
                ]))

                example_input = torch.rand((1, input_size))


            The first example has us running the model with a single example input, and saving the input and output of 'layer2' as well as the final output using the tracing context.

            .. code-block:: python

                from nnsight import NNsight

                with NNsight(model).trace(example_input) as model:

                    l2_input = model.layer2.input.save()
                    l2_output = model.layer2.output.save()

                    output = model.output.save()

                print(l2_input)
                print(l2_output)
                print(output)

            The second example allows us to divide up multiple inputs into one batch, and scope an inner invoker context to each one.
            We indicate this simply by not passing and positional inputs into `.trace(...)`. The Tracer object then expects you to enter each input via `Tracer.invoke(...)`

            .. code-block:: python

                example_input2 = torch.rand((1, input_size))

                with NNsight(model).trace() as model:

                    with model.invoke(example_input):

                        output1 = model.output.save()

                    with model.invoke(example_input2):

                        output2 = model.output.save()

                print(output1)
                print(output2)
        """

        # TODO raise error/warning if trying to use one backend with another condition satisfied?

        # If accumulating, use AccumulatorBackend.
        if self._accumulator is not None:

            backend = AccumulatorBackend(self._accumulator)

        # If remote, use RemoteBackend with default url.
        elif remote:

            backend = RemoteBackend()

        # By default, use LocalBackend.
        elif backend is None:

            backend = LocalBackend()

        # If backend is a string, assume RemoteBackend url.
        elif isinstance(backend, str):

            backend = RemoteBackend(backend)

        # Create Tracer object.
        tracer = Tracer(backend, self, **kwargs)

        # If user provided input directly to .trace(...).
        if len(inputs) > 0:

            invoker_args = invoker_args or {}

            invoker_args["scan"] = scan

            # If trace is False, we'll enter the Tracer context immediately and enter an Invoker context with the provided inputs as well.
            # We'll also save the output of the model and return its value directly.
            if not trace:

                with tracer:
                    with tracer.invoke(*inputs, **invoker_args):

                        output = self._envoy.output.save()

                return output.value

            # Otherwise open an invoker context with the give args.
            tracer.invoke(*inputs, **invoker_args).__enter__()

        # If trace is False, you had to have provided an input.
        if not trace:

            raise ValueError("Can't execute on no inputs!")

        return tracer

    def accumulate(
        self, backend: Union[Backend, str] = None, remote: bool = False
    ) -> Accumulator:
        """Create an accumulation context using an Accumulator.

        Args:
            backend (Backend): Backend for this Accumulator object.
            remote (bool): Use RemoteBackend with default url.

        Returns:
            Accumulator: Accumulator.
        """

        # If remote, use RemoteBackend with default url.
        if remote:

            backend = RemoteBackend()

        # By default, use LocalBackend.
        elif backend is None:

            backend = LocalBackend()

        # If backend is a string, assume RemoteBackend url.
        elif isinstance(backend, str):

            backend = RemoteBackend(backend)

        accumulator = Accumulator(backend, self)

        self._accumulator = weakref.proxy(accumulator)

        return accumulator

    def interleave(
        self,
        fn: Callable,
        intervention_graph: Graph,
        *inputs: List[Any],
        **kwargs,
    ) -> None:
        """Runs some function with some inputs and some graph with the appropriate contexts for this model.

        Loads and dispatched ._model if not already done so.

        Re-compiles Graph with ._model to prepare for a new execution of graph.

        Runs ._prepare_inputs(...) one last time to get total_batch_size.

        Handles adding and removing hooks on modules via HookHandler and tracking number of times a module has been called via InterventionHandler.

        After execution, garbage collects and clears cuda memory.

        Args:
            fn (Callable): Function or method to run.
            intervention_graph (Graph): Intervention graph to interleave with model's computation graph.
            inputs (List[Any]): Inputs to give to function.
        """

        # Loads and dispatched ._model if not already done so.
        if not self._dispatched:
            self.dispatch_model()

        logger.info(f"Running `{self._model_key}`...")

        inputs, total_batch_size = self._prepare_inputs(*inputs)

        intervention_handler = InterventionHandler(intervention_graph, total_batch_size)

        module_paths = InterventionProtocol.get_interventions(intervention_graph).keys()

        with HookHandler(
            self._model,
            list(module_paths),
            input_hook=lambda activations, module_path: InterventionProtocol.intervene(
                activations, module_path, "input", intervention_handler
            ),
            output_hook=lambda activations, module_path: InterventionProtocol.intervene(
                activations, module_path, "output", intervention_handler
            ),
        ):
            try:
                fn(*inputs, **kwargs)
            except protocols.EarlyStopException:
                # TODO: Log.
                pass

        logger.info(f"Completed `{self._model_key}`")

    def dispatch_model(self, *args, **kwargs) -> None:
        """Dispatch ._model to have real parameters  using ._load(...)."""

        logger.info(f"Dispatching `{self._model_key}`...")

        self._model = self._load(
            self._model_key, *self._args, *args, **kwargs, **self._kwargs
        )

        self._envoy._update(self._model)

        self._dispatched = True

        logger.info(f"Dispatched `{self._model_key}`")

    def __repr__(self) -> str:
        """Wrapper of ._model's representation as the NNsight model's representation.

        Returns:
            str: Representation.
        """
        return repr(self._envoy)

    def __setattr__(self, key: Any, value: Any) -> None:
        """Overload setattr to create and set an Envoy when trying to set a torch Module."""

        if key not in ('_model', '_model_key') and isinstance(value, torch.nn.Module):
            
            setattr(self._envoy, key, value)

        else:

            super().__setattr__(key, value)

    def __getattr__(self, key: Any) -> Union[Envoy, InterventionProxy, Any]:
        """Wrapper of ._envoy's attributes to access module's inputs and outputs.

        Returns:
            Any: Attribute.
        """
        return getattr(self._envoy, key)

    ### NNsight VIRTUAL METHODS BELOW #####################################

    def _load(self, repo_id: str, *args, **kwargs) -> torch.nn.Module:
        """Virtual method to load the model from scratch.

        Default implementation loads a model from AutoModel.from_config if not dispatched, else uses accelerate.load_checkpoint_and_dispatch.

        Args:
            model_key (str): String value used to load model. Usually huggingface repo_id or checkpoint path.

        Returns:
            torch.nn.Module: Model.
        """

        if self._model is None:

            config = AutoConfig.from_pretrained(repo_id, *args, **kwargs)

            return AutoModel.from_config(config, trust_remote_code=True)

        return accelerate.load_checkpoint_and_dispatch(self._model, repo_id, **kwargs)

    def _execute(self, *prepared_inputs: Any, **kwargs) -> Any:
        """Virtual method to run the underlying ._model with some inputs.

        Default implementation util.applies moving all tensors to the device of the first parameter in ._model and passes the values into the model.

        Args:
            prepared_inputs (tuple[Any]): Prepared inputs.
        """

        try:
            device = next(self._model.parameters()).device

            prepared_inputs = util.apply(
                prepared_inputs, lambda x: x.to(device), torch.Tensor
            )

        except:
            pass

        return self._model(
            *prepared_inputs,
            **kwargs,
        )

    def _prepare_inputs(self, *inputs: Any, **kwargs) -> Tuple[Tuple[Any], int]:
        """Virtual method to prepare inputs before batching and execution and return batch size of prepared_inputs.

        Default implementation just returns inputs and length of first input.

        Args:
            inputs (tuple[Any]): Inputs to prepare for batching and execution.
            int: Batch size of prepared_inputs.

        Returns:
            Tuple[tuple[Any], int]: Prepared inputs, batch size of inputs.
        """
        return inputs, len(inputs[0])

    def _batch_inputs(
        self,
        batched_inputs: Optional[Any],
        *prepared_inputs: Any,
    ) -> Any:
        """Virtual method to batch together results from _prepare_inputs.

        Default implementation returns list of all prepared_inputs.

        Args:
            batched_inputs (Any): Current state of batched_inputs. Initially None.
            prepared_inputs (tuple[Any]): Most recent result from _prepare_inputs.

        Returns:
            Any: Batched inputs.
        """

        if batched_inputs is None:
            batched_inputs = prepared_inputs

        else:

            batched_inputs = tuple(
                [
                    torch.concatenate((batched_inputs[i], prepared_inputs[i]))
                    for i in range(len(batched_inputs))
                ]
            )

        return batched_inputs<|MERGE_RESOLUTION|>--- conflicted
+++ resolved
@@ -14,17 +14,12 @@
 from ..contexts.backends import AccumulatorBackend, Backend, LocalBackend, RemoteBackend
 from ..contexts.Tracer import Tracer
 from ..envoy import Envoy
-<<<<<<< HEAD
 from ..intervention import (
     HookHandler,
     InterventionHandler,
     InterventionProtocol,
     InterventionProxy,
 )
-=======
-from ..intervention import (HookHandler, InterventionHandler,
-                            InterventionProxy, intervene)
->>>>>>> 77612d6f
 from ..logger import logger
 from ..tracing import protocols
 from ..tracing.Graph import Graph
