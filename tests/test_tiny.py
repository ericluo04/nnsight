from collections import OrderedDict

import pytest
import torch

import nnsight
from nnsight import NNsight

input_size = 5
hidden_dims = 10
output_size = 2


@pytest.fixture(scope="module")
def tiny_model(device: str):

    net = torch.nn.Sequential(
        OrderedDict(
            [
                ("layer1", torch.nn.Linear(input_size, hidden_dims)),
                ("layer2", torch.nn.Linear(hidden_dims, output_size)),
            ]
        )
    )

    return NNsight(net).to(device)


@pytest.fixture
def tiny_input():
    return torch.rand((1, input_size))


@torch.no_grad()
def test_tiny(tiny_model: NNsight, tiny_input: torch.Tensor):

    with tiny_model.trace(tiny_input):

        hs = tiny_model.layer2.output.save()

    assert isinstance(hs.value, torch.Tensor)


def test_grad_setting(tiny_model: NNsight, tiny_input: torch.Tensor):
    with tiny_model.trace(tiny_input):
        l1_grad = tiny_model.layer1.output.grad.clone().save()

        tiny_model.layer1.output.grad = (
            tiny_model.layer1.output.grad.clone() * 2
        )

        l1_grad_double = tiny_model.layer1.output.grad.save()

        loss = tiny_model.output.sum()
        loss.backward()

    assert torch.equal(l1_grad.value * 2, l1_grad_double.value)


def test_external_proxy_intervention_executed_locally(
    tiny_model: NNsight, tiny_input: torch.Tensor
):
    with tiny_model.session() as sesh:
        with tiny_model.trace(tiny_input) as tracer_1:
            l1_out = tiny_model.layer1.output.save()

        with tiny_model.trace(tiny_input) as tracer_2:
            l1_out[:, 2] = 5

        assert list(tracer_2.graph.nodes.keys()) == [
            "BridgeProtocol_0",
            "setitem_0",
        ]

    assert l1_out[:, 2] == 5


def test_early_stop_protocol(tiny_model: NNsight, tiny_input: torch.Tensor):
    with tiny_model.trace(tiny_input):
        l1_out = tiny_model.layer1.output.save()
        l2_out = tiny_model.layer2.output.save()
        tiny_model.layer1.output.stop()

    assert isinstance(l1_out.value, torch.Tensor)

    with pytest.raises(ValueError):
        l2_out.value


def test_true_conditional_protocol(
    tiny_model: NNsight, tiny_input: torch.Tensor
):
    with tiny_model.trace(tiny_input) as tracer:
        num = 5
        with tracer.cond(num > 0):
            tiny_model.layer1.output[:] = 1
            l1_out = tiny_model.layer1.output.save()

    assert isinstance(l1_out.value, torch.Tensor)
    assert torch.all(l1_out.value == 1).item()


def test_false_conditional_protocol(
    tiny_model: NNsight, tiny_input: torch.Tensor
):
    with tiny_model.trace(tiny_input) as tracer:
        num = 5
        with tracer.cond(num < 0):
            tiny_model.layer1.output[:] = 1
            l1_out = tiny_model.layer1.output.save()

        # check that the condition does not persist outside the context
        l2_out = tiny_model.layer2.output.save()

    with pytest.raises(ValueError):
        l1_out.value
    assert isinstance(l2_out.value, torch.Tensor)


def test_node_as_condition(tiny_model: NNsight, tiny_input: torch.Tensor):
    """Test a Tensor a boolean value as a result of a boolean operation on an InterventionProxy"""

    with tiny_model.trace(tiny_input) as tracer:
        out = tiny_model.layer1.output
        out[:, 0] = 1
        with tracer.cond(out[:, 0] != 1):
            tiny_model.layer1.output[:] = 1
            l1_out = tiny_model.layer1.output.save()

    with pytest.raises(ValueError):
        l1_out.value


def test_multiple_dependent_conditionals(
    tiny_model: NNsight, tiny_input: torch.Tensor
):
    """Test that interventions defined within different Intervention contexts can be referenced if their conditions evaluated to True."""

    with tiny_model.trace(tiny_input) as tracer:
        num = 5
        l1_out = tiny_model.layer1.output
        l2_out = tiny_model.layer2.output.save()
        with tracer.cond(num > 0):
            l1_out[:] = 1

        with tracer.cond(l1_out[:, 0] != 1):
            tiny_model.layer2.output[:] = 2

        with tracer.cond(l1_out[:, 0] == 1):
            tiny_model.layer2.output[:] = 3

    assert torch.all(l2_out.value == 3).item()


def test_nested_conditionals(tiny_model: NNsight, tiny_input: torch.Tensor):
    with tiny_model.trace(tiny_input) as tracer:
        num = 5
        with tracer.cond(num > 0):  # True
            l1_out = tiny_model.layer1.output.save()

            with tracer.cond(num > 0):  # True
                tiny_model.layer1.output[:] = 1

            with tracer.cond(num < 0):  # False
                tiny_model.layer1.output[:] = 2

        with tracer.cond(num < 0):  # False
            tiny_model.layer2.output[:] = 0

            with tracer.cond(num > 0):  # True
                l2_out = tiny_model.layer2.output.save()

    assert isinstance(l1_out.value, torch.Tensor)
    assert torch.all(l1_out.value == 1).item()
    with pytest.raises(ValueError):
        l2_out.value


def test_conditional_trace(tiny_model: NNsight, tiny_input: torch.Tensor):
    with tiny_model.session() as session:
        num = 5
        with session.cond(num > 0):
            with tiny_model.trace(tiny_input):
                output = tiny_model.output.save()

    assert isinstance(output.value, torch.Tensor)


def test_conditional_iteration(tiny_model: NNsight, tiny_input: torch.Tensor):
    with tiny_model.session() as session:
        result = session.apply(list).save()
<<<<<<< HEAD
        with session.iter([0, 1, 2]) as (item, iterator):
            with iterator.cond(item % 2 == 0):
=======
        with session.iter([0, 1, 2]) as item:
            with item % 2 == 0:
>>>>>>> dd52f682
                with tiny_model.trace(tiny_input):
                    result.append(item)

    assert result.value == [0, 2]


def test_bridge_protocol(tiny_model: NNsight, tiny_input: torch.Tensor):
    with tiny_model.session() as session:
        val = session.apply(int, 0)
        with tiny_model.trace(tiny_input):
            tiny_model.layer1.output[:] = (
                val  # fetches the val proxy using the bridge protocol
            )
            l1_out = tiny_model.layer1.output.save()

    assert torch.all(l1_out.value == 0).item()


def test_update_protocol(tiny_model: NNsight, tiny_input: torch.Tensor):
    with tiny_model.session() as session:
        sum = session.apply(int, 0).save()
        with session.iter([0, 1, 2]) as item:
            sum.update(sum + item)

        sum.update(sum + 4)

        with tiny_model.trace(tiny_input):
            sum.update(sum + 3)
            double_sum = (sum * 2).save()

    assert double_sum.value == 20


def test_sequential_graph_based_context_exit(tiny_model: NNsight):
    with tiny_model.session() as session:
        l = session.apply(list).save()
        l.append(0)

<<<<<<< HEAD
        with session.iter([1, 2, 3, 4]) as (item, iterator):
            with iterator.cond(item == 3):
=======
        with session.iter([1, 2, 3, 4], return_context=True) as (item, iterator):
            with item == 3:
>>>>>>> dd52f682
                iterator.exit()
            l.append(item)
        l.append(5)
        session.exit()
        l.append(6)

    assert l.value == [0, 1, 2, 5]


def test_tracer_stop(tiny_model: NNsight, tiny_input: torch.Tensor):
    with tiny_model.trace(tiny_input):
        l1_out = tiny_model.layer1.output
        tiny_model.layer1.output.stop()
        l1_out_double = l1_out * 2

    with pytest.raises(ValueError):
        l1_out.value


def test_bridged_node_cleanup(tiny_model: NNsight):
    with tiny_model.session() as session:
        l = session.apply(list)
<<<<<<< HEAD
        with session.iter([0, 1, 2]) as (item, iterator):
            with iterator.cond(item == 2):
=======
        with session.iter([0, 1, 2], return_context=True) as (item, iterator):
            with item == 2:
>>>>>>> dd52f682
                iterator.exit()
            l.append(item)

    with pytest.raises(ValueError):
        l.value


def test_nested_iterator(tiny_model: NNsight):

    with tiny_model.session() as session:
        l = session.apply(list)
        l.append([0])
        l.append([1])
        l.append([2])
        l2 = session.apply(list).save()
        with session.iter(l) as item:
            with session.iter(item) as item_2:
                l2.append(item_2)

    assert l2.value == [0, 1, 2]<|MERGE_RESOLUTION|>--- conflicted
+++ resolved
@@ -189,13 +189,8 @@
 def test_conditional_iteration(tiny_model: NNsight, tiny_input: torch.Tensor):
     with tiny_model.session() as session:
         result = session.apply(list).save()
-<<<<<<< HEAD
-        with session.iter([0, 1, 2]) as (item, iterator):
+        with session.iter([0, 1, 2], return_context=True) as (item, iterator):
             with iterator.cond(item % 2 == 0):
-=======
-        with session.iter([0, 1, 2]) as item:
-            with item % 2 == 0:
->>>>>>> dd52f682
                 with tiny_model.trace(tiny_input):
                     result.append(item)
 
@@ -234,13 +229,8 @@
         l = session.apply(list).save()
         l.append(0)
 
-<<<<<<< HEAD
-        with session.iter([1, 2, 3, 4]) as (item, iterator):
+        with session.iter([1, 2, 3, 4], return_context=True) as (item, iterator):
             with iterator.cond(item == 3):
-=======
-        with session.iter([1, 2, 3, 4], return_context=True) as (item, iterator):
-            with item == 3:
->>>>>>> dd52f682
                 iterator.exit()
             l.append(item)
         l.append(5)
@@ -263,13 +253,8 @@
 def test_bridged_node_cleanup(tiny_model: NNsight):
     with tiny_model.session() as session:
         l = session.apply(list)
-<<<<<<< HEAD
-        with session.iter([0, 1, 2]) as (item, iterator):
+        with session.iter([0, 1, 2], return_context=True) as (item, iterator):
             with iterator.cond(item == 2):
-=======
-        with session.iter([0, 1, 2], return_context=True) as (item, iterator):
-            with item == 2:
->>>>>>> dd52f682
                 iterator.exit()
             l.append(item)
 
